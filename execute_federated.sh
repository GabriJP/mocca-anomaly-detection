--- conflicted
+++ resolved
@@ -23,13 +23,9 @@
 
 # shellcheck disable=SC2029
 echo "Starting server"
-<<<<<<< HEAD
 conda activate mocca
 nohup python fed.py server --num_rounds 50 --epochs 2 --warm_up_n_epochs=0 --proximal_mu 1 >"${GID}.log" 2>&1 </dev/null &
-=======
-python fed.py server --num_rounds 50 --epochs 2 --warm_up_n_epochs=0 --batch_size 8 --proximal_mu 1 >"${GID}.log" 2>&1 </dev/null &
 SERVER_PID=$!
->>>>>>> 314f65ad
 echo "Delay"
 sleep 10
 
@@ -45,13 +41,9 @@
 BATCH_SIZE=16
 exec_client
 
-<<<<<<< HEAD
 #echo "Waiting for server to finish"
 #wait %1
-=======
-echo "Waiting for server to finish"
 
 wait $SERVER_PID
->>>>>>> 314f65ad
 
 # ffmpeg -http_persistent 0 -protocol_whitelist file,http,https,tcp,tls,crypto -i url.m3u8 -c copy video.mp4